//
// Created by Jason on 12/18/24.
// Prompt for GitHub Copilot:
// - Conform to the google style guide
// - Use descriptive variable names

#include <index_partition.h>

IndexPartition::IndexPartition(int64_t num_vectors,
                               uint8_t* codes,
                               idx_t* ids,
                               int64_t code_size) {
    buffer_size_ = 0;
    num_vectors_ = 0;
    code_size_ = code_size;
    codes_ = nullptr;
    ids_ = nullptr;
    numa_node_ = -1;
    thread_id_ = -1;
    ensure_capacity(num_vectors);
    append(num_vectors, ids, codes);
}

// Move Constructor
IndexPartition::IndexPartition(IndexPartition&& other) noexcept {
    move_from(std::move(other));
}

// Move Assignment Operator
IndexPartition& IndexPartition::operator=(IndexPartition&& other) noexcept {
    if (this != &other) {
        clear();
        move_from(std::move(other));
    }
    return *this;
}

IndexPartition::~IndexPartition() {
    clear();
}

void IndexPartition::set_code_size(int64_t code_size) {
    if (code_size <= 0) {
        throw std::runtime_error("Invalid code_size");
    }
    if (num_vectors_ > 0) {
        throw std::runtime_error("Cannot change code_size_ when partition has vectors");
    }
    code_size_ = code_size;
}

void IndexPartition::append(int64_t n_entry, const idx_t* new_ids, const uint8_t* new_codes, std::shared_ptr<arrow::Table> attributes_table) {
    if (n_entry <= 0) return;
    ensure_capacity(num_vectors_ + n_entry);
    const size_t code_bytes = static_cast<size_t>(code_size_);
    std::memcpy(codes_ + num_vectors_ * code_bytes, new_codes, n_entry * code_bytes);
    std::memcpy(ids_ + num_vectors_, new_ids, n_entry * sizeof(idx_t));
<<<<<<< HEAD
    // TODO recheck where codes_, ids_ and attributes_tables_ are used 
    if(attributes_table!=nullptr){
        attributes_tables_.push_back(attributes_table);
=======
    // append attributes_table to attributes_table_ 
    if (attributes_table_ == nullptr) {
        attributes_table_ = attributes_table;
    } else {
        // Concatenate the new attributes table with the existing one
        auto concatenated_table = arrow::ConcatenateTables({attributes_table_, attributes_table});
        attributes_table_ = concatenated_table.ValueOrDie();
>>>>>>> 8281295b
    }
    num_vectors_ += n_entry;
}

void IndexPartition::update(int64_t offset, int64_t n_entry, const idx_t* new_ids, const uint8_t* new_codes) {
    if (n_entry <= 0) {
        throw std::runtime_error("n_entry must be positive in update");
    }
    if (offset < 0 || offset + n_entry > num_vectors_) {
        throw std::runtime_error("Offset + n_entry out of range in update");
    }
    const size_t code_bytes = static_cast<size_t>(code_size_);
    std::memcpy(codes_ + offset * code_bytes, new_codes, n_entry * code_bytes);
    std::memcpy(ids_ + offset, new_ids, n_entry * sizeof(idx_t));
}

void IndexPartition::remove(int64_t index) {
    if (index < 0 || index >= num_vectors_) {
        throw std::runtime_error("Index out of range in remove");
    }
    if (index == num_vectors_ - 1) {
        num_vectors_--;
        return;
    }

    int64_t last_idx = num_vectors_ - 1;
    const size_t code_bytes = static_cast<size_t>(code_size_);
    std::memcpy(codes_ + index * code_bytes, codes_ + last_idx * code_bytes, code_bytes);
    ids_[index] = ids_[last_idx];

    num_vectors_--;

    removeAttribute(index);
}

void IndexPartition::removeAttribute(int64_t index) {
    if (index < 0 || index >= static_cast<int64_t>(attributes_tables_.size())) {
        throw std::runtime_error("Index out of range in remove");
    }

    for (size_t table_idx = 0; table_idx < attributes_tables_.size(); ++table_idx) {
        auto& table = attributes_tables_[table_idx];
        
        // Find "id" column
        auto id_col_idx = table->schema()->GetFieldIndex("id");
        if (id_col_idx == -1) {
            throw std::runtime_error("id column not present in this attribute table");
        }

        auto id_column = std::static_pointer_cast<arrow::Int64Array>(table->column(id_col_idx)->chunk(0));

        // Search for the row with matching id
        for (int64_t row = 0; row < id_column->length(); ++row) {
            if (!id_column->IsNull(row) && id_column->Value(row) == index) {
                // Remove the row and update the table
                arrow::compute::ExecContext ctx;
                auto filter_mask = arrow::compute::NotEqual(arrow::compute::MakeScalar(index)).ValueOrDie();
                auto filtered_table = arrow::compute::Filter(table, filter_mask, &ctx).ValueOrDie();

                // Replace the table in attributes_tables_
                attributes_tables_[table_idx] = filtered_table;
                return;  // Stop after removing the row
            }
        }
    }

    throw std::runtime_error("Index not found in any table.");
}

void IndexPartition::resize(int64_t new_capacity) {
    if (new_capacity < 0) {
        throw std::runtime_error("Invalid new_capacity in resize");
    }
    if (new_capacity < num_vectors_) {
        // Optionally log a warning about data loss
        // std::cerr << "Warning: Resizing to a smaller capacity will truncate data." << std::endl;
        num_vectors_ = new_capacity;
    }
    if (new_capacity != buffer_size_) {
        reallocate_memory(new_capacity);
    }
}

void IndexPartition::clear() {
    free_memory();
    numa_node_ = -1;
    thread_id_ = -1;
    buffer_size_ = 0;
    num_vectors_ = 0;
    code_size_ = 0;
    codes_ = nullptr;
    ids_ = nullptr;
}

int64_t IndexPartition::find_id(idx_t id) const {
    for (int64_t i = 0; i < num_vectors_; i++) {
        if (ids_[i] == id) {
            return i;
        }
    }
    return -1; // not found
}

#ifdef QUAKE_USE_NUMA
void IndexPartition::set_numa_node(int new_numa_node) {
    if (new_numa_node == numa_node_) {
        return; // no change
    }

    bool is_valid_numa = (new_numa_node == -1) ||
                         (numa_available() != -1 && new_numa_node <= numa_max_node());
    if (!is_valid_numa) {
        throw std::runtime_error("Invalid numa node specified");
    }

    // If no memory allocated yet, just set numa_node_
    if (codes_ == nullptr && ids_ == nullptr) {
        numa_node_ = new_numa_node;
        return;
    }

    const size_t code_bytes = static_cast<size_t>(code_size_);
    int64_t current_capacity = buffer_size_;
    int64_t current_count = num_vectors_;

    uint8_t* new_codes = allocate_memory<uint8_t>(current_capacity * code_bytes, new_numa_node);
    idx_t* new_ids = allocate_memory<idx_t>(current_capacity, new_numa_node);

    std::memcpy(new_codes, codes_, current_count * code_bytes);
    std::memcpy(new_ids, ids_, current_count * sizeof(idx_t));

    free_memory();

    codes_ = new_codes;
    ids_ = new_ids;
    numa_node_ = new_numa_node;
}
#endif

void IndexPartition::move_from(IndexPartition&& other) {
    numa_node_ = other.numa_node_;
    thread_id_ = other.thread_id_;
    buffer_size_ = other.buffer_size_;
    num_vectors_ = other.num_vectors_;
    code_size_ = other.code_size_;
    codes_ = other.codes_;
    ids_ = other.ids_;

    other.codes_ = nullptr;
    other.ids_ = nullptr;
    other.buffer_size_ = 0;
    other.num_vectors_ = 0;
    other.code_size_ = 0;
}

void IndexPartition::free_memory() {
    if (codes_ == nullptr && ids_ == nullptr) {
        return;
    }
#ifdef QUAKE_USE_NUMA
    if (numa_node_ == -1) {
        std::free(codes_);
        std::free(ids_);
    } else {
        const size_t code_bytes = static_cast<size_t>(code_size_);
        numa_free(codes_, buffer_size_ * code_bytes);
        numa_free(ids_, buffer_size_ * sizeof(idx_t));
    }
#else
    std::free(codes_);
    std::free(ids_);
#endif
    codes_ = nullptr;
    ids_ = nullptr;
}

void IndexPartition::reallocate_memory(int64_t new_capacity) {
    if (new_capacity < num_vectors_) {
        num_vectors_ = new_capacity;
    }

    const size_t code_bytes = static_cast<size_t>(code_size_);
    int64_t curr_count = num_vectors_;

    uint8_t* new_codes = allocate_memory<uint8_t>(new_capacity * code_bytes, numa_node_);
    idx_t* new_ids = allocate_memory<idx_t>(new_capacity, numa_node_);

    if (codes_ && ids_) {
        std::memcpy(new_codes, codes_, curr_count * code_bytes);
        std::memcpy(new_ids, ids_, curr_count * sizeof(idx_t));
    }

    free_memory();

    codes_ = new_codes;
    ids_ = new_ids;
    buffer_size_ = new_capacity;
}

void IndexPartition::ensure_capacity(int64_t required) {
    if (required > buffer_size_) {
        int64_t new_capacity = std::max<int64_t>(1024, buffer_size_);
        while (new_capacity < required) {
            new_capacity *= 2;
        }
        reallocate_memory(new_capacity);
    }
}

template <typename T>
T* IndexPartition::allocate_memory(size_t num_elements, int numa_node) {
    size_t total_bytes = num_elements * sizeof(T);
    T* ptr = nullptr;
#ifdef QUAKE_USE_NUMA
    if (numa_node == -1) {
        ptr = reinterpret_cast<T*>(std::malloc(total_bytes));
    } else {
        ptr = reinterpret_cast<T*>(numa_alloc_onnode(total_bytes, numa_node));
    }
#else
    ptr = reinterpret_cast<T*>(std::malloc(total_bytes));
#endif
    if (!ptr) {
        throw std::bad_alloc();
    }
    return ptr;
}<|MERGE_RESOLUTION|>--- conflicted
+++ resolved
@@ -55,11 +55,6 @@
     const size_t code_bytes = static_cast<size_t>(code_size_);
     std::memcpy(codes_ + num_vectors_ * code_bytes, new_codes, n_entry * code_bytes);
     std::memcpy(ids_ + num_vectors_, new_ids, n_entry * sizeof(idx_t));
-<<<<<<< HEAD
-    // TODO recheck where codes_, ids_ and attributes_tables_ are used 
-    if(attributes_table!=nullptr){
-        attributes_tables_.push_back(attributes_table);
-=======
     // append attributes_table to attributes_table_ 
     if (attributes_table_ == nullptr) {
         attributes_table_ = attributes_table;
@@ -67,7 +62,6 @@
         // Concatenate the new attributes table with the existing one
         auto concatenated_table = arrow::ConcatenateTables({attributes_table_, attributes_table});
         attributes_table_ = concatenated_table.ValueOrDie();
->>>>>>> 8281295b
     }
     num_vectors_ += n_entry;
 }
