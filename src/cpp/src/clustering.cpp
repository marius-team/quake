//
// Created by Jason on 9/20/24.
// Prompt for GitHub Copilot:
// - Conform to the google style guide
// - Use descriptive variable names

#include "clustering.h"
#include <faiss/IndexFlat.h>
#include "faiss/Clustering.h"
<<<<<<< HEAD
#include <arrow/compute/api_vector.h>
#include <arrow/api.h>
#include <arrow/compute/api.h>
=======
#include "index_partition.h"
#include <list_scanning.h>
>>>>>>> bfa03212

shared_ptr<Clustering> kmeans(Tensor vectors,
                              Tensor ids,
                              int n_clusters,
                              MetricType metric_type,
                              int niter,
                              std::shared_ptr<arrow::Table> attributes_table,
                              Tensor /* initial_centroids */) {
    // Ensure enough vectors are available and sizes match.
    assert(vectors.size(0) >= n_clusters * 2);
    assert(vectors.size(0) == ids.size(0));

    // Normalize vectors for inner product
    if (metric_type == faiss::METRIC_INNER_PRODUCT)
        vectors = vectors / vectors.norm(2, 1).unsqueeze(1);

    int n = vectors.size(0);
    int d = vectors.size(1);

    // Create a flat index appropriate to the metric.
    faiss::IndexFlat *index_ptr = nullptr;
    if (metric_type == faiss::METRIC_INNER_PRODUCT)
        index_ptr = new faiss::IndexFlatIP(d);
    else
        index_ptr = new faiss::IndexFlatL2(d);

    faiss::ClusteringParameters cp;
    cp.niter = niter;

    faiss::Clustering clus(d, n_clusters, cp);
    clus.train(n, vectors.data_ptr<float>(), *index_ptr);

    // Retrieve centroids as a torch Tensor.
    Tensor centroids = torch::from_blob(clus.centroids.data(), {n_clusters, d}, torch::kFloat32).clone();
    if (metric_type == faiss::METRIC_INNER_PRODUCT)
        centroids = centroids / centroids.norm(2, 1).unsqueeze(1);

    // Use the index to assign each vector to its nearest centroid.
    std::vector<idx_t> assign_vec(n);
    std::vector<float> distance_vec(n);
    index_ptr->search(n, vectors.data_ptr<float>(), 1, distance_vec.data(), assign_vec.data());
    Tensor assignments = torch::from_blob(assign_vec.data(), {n}, torch::kInt64).clone();

    // Partition vectors and ids by cluster.
    vector<Tensor> cluster_vectors(n_clusters);
    vector<Tensor> cluster_ids(n_clusters);
    vector<shared_ptr<arrow::Table>> cluster_attributes_tables(n_clusters);

    for (int i = 0; i < n_clusters; i++) {
        auto mask = (assignments == i);
        cluster_vectors[i] = vectors.index({mask});
        cluster_ids[i] = ids.index({mask});

        if(attributes_table == nullptr) {
            cluster_attributes_tables[i] = nullptr;
            continue;
        }

        auto cluster_ids_tensor = cluster_ids[i];  // Assuming this is a tensor with IDs
        std::vector<int64_t> cluster_ids_vec(cluster_ids_tensor.data<int64_t>(), 
                                             cluster_ids_tensor.data<int64_t>() + cluster_ids_tensor.numel());

        // Convert to Arrow Array
        arrow::Int64Builder id_builder;
        id_builder.AppendValues(cluster_ids_vec);
        std::shared_ptr<arrow::Array> cluster_ids_array;
        id_builder.Finish(&cluster_ids_array);

        // Get the "id" column from the attributes table
        std::shared_ptr<arrow::ChunkedArray> id_column = attributes_table->GetColumnByName("id");
        
        auto lookup_options = std::make_shared<arrow::compute::SetLookupOptions>(cluster_ids_array);
        // Apply set lookup to filter rows
        auto result = arrow::compute::CallFunction(
            "index_in", 
            {id_column->chunk(0)}, 
            lookup_options.get()
        );
        
        auto index_array = std::static_pointer_cast<arrow::Int32Array>(result->make_array());

        auto mask_result = arrow::compute::CallFunction(
            "not_equal",
            {index_array, arrow::MakeScalar(-1)}
        );

        // Convert result to a Boolean mask
        auto mask_table = std::static_pointer_cast<arrow::BooleanArray>(mask_result->make_array());

        // Filter the table using the mask
        auto filtered_table_result = arrow::compute::Filter(attributes_table, mask_table);

        cluster_attributes_tables[i] = filtered_table_result->table();
    }


    Tensor partition_ids = torch::arange(n_clusters, torch::kInt64);

    shared_ptr<Clustering> clustering = std::make_shared<Clustering>();
    clustering->centroids = centroids;
    clustering->partition_ids = partition_ids;
    clustering->vectors = cluster_vectors;
    clustering->vector_ids = cluster_ids;
    clustering->attributes_tables = cluster_attributes_tables;

    delete index_ptr;
    return clustering;
}

tuple<Tensor, vector<shared_ptr<IndexPartition> >> kmeans_refine_partitions(
    Tensor centroids,
    vector<shared_ptr<IndexPartition>> partitions,
    MetricType metric,
    int refinement_iterations) {

    // Determine number of clusters and dimension.
    int n_clusters = centroids.size(0);
    int d = centroids.size(1);

    // Run for the desired number of iterations (if refinement_iterations==0, do one pass).
    int iterations = (refinement_iterations > 0) ? refinement_iterations : 1;

    Tensor centroid_sums = torch::zeros_like(centroids);
    Tensor centroid_counts = torch::zeros({n_clusters}, torch::kInt64);
    auto centroid_sums_accessor = centroid_sums.accessor<float, 2>();
    auto centroid_counts_accessor = centroid_counts.accessor<int64_t, 1>();

    vector<shared_ptr<IndexPartition>> prev_partitions = partitions;
    vector<shared_ptr<IndexPartition>> new_partitions;

    for (int iter = 0; iter < iterations; iter++) {

        if (iter > 0) {
            centroids = centroid_sums / centroid_counts.unsqueeze(1).to(torch::kFloat32);
        }

        // Reset accumulators.
        centroid_sums.zero_();
        centroid_counts.zero_();
        new_partitions.clear();
        new_partitions.resize(n_clusters);

        for (int i = 0; i < n_clusters; i++) {
            new_partitions[i] = make_shared<IndexPartition>();
            new_partitions[i]->set_code_size(partitions[0]->code_size_);
            new_partitions[i]->resize(10);
        }

        float *centroids_ptr = centroids.data_ptr<float>();

        // Process each existing partition.
        for (auto &part: partitions) {
            int64_t nvec = part->num_vectors_;
            if (nvec <= 0) continue;

            float *part_vecs = (float *) part->codes_;
            int64_t *part_vec_ids = part->ids_;

            // Create batched TopK buffers (k=1 for nearest centroid).
            vector<shared_ptr<TopkBuffer> > buffers = create_buffers(nvec, 1, false);

            // Use batched_scan_list to get nearest centroid for each vector.
            batched_scan_list(part_vecs,
                              centroids_ptr,
                              nullptr,
                              nvec,
                              n_clusters,
                              d,
                              buffers,
                              metric);

            // For each vector in this partition, determine its assignment.
            for (int i = 0; i < nvec; i++) {
                vector<int64_t> assign = buffers[i]->get_topk_indices(); // top1 assignment
                int assigned_cluster = assign[0];

                // Update accumulators.
                float *vec_ptr = part_vecs + i * d;
                int64_t *vec_id = part_vec_ids + i;

                for (int j = 0; j < d; j++) {
                    centroid_sums_accessor[assigned_cluster][j] += vec_ptr[j];
                }
                centroid_counts_accessor[assigned_cluster]++;

                new_partitions[assigned_cluster]->append(1, vec_id, (uint8_t *) vec_ptr);
            }
        } // end for each partition
        std::move(new_partitions.begin(), new_partitions.end(), partitions.begin());
    } // end iterations

    return std::make_tuple(centroids, partitions);
}<|MERGE_RESOLUTION|>--- conflicted
+++ resolved
@@ -5,16 +5,13 @@
 // - Use descriptive variable names
 
 #include "clustering.h"
+#include "index_partition.h"
 #include <faiss/IndexFlat.h>
 #include "faiss/Clustering.h"
-<<<<<<< HEAD
 #include <arrow/compute/api_vector.h>
 #include <arrow/api.h>
 #include <arrow/compute/api.h>
-=======
-#include "index_partition.h"
 #include <list_scanning.h>
->>>>>>> bfa03212
 
 shared_ptr<Clustering> kmeans(Tensor vectors,
                               Tensor ids,
