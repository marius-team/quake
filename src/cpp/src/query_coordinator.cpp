--- conflicted
+++ resolved
@@ -95,7 +95,6 @@
 }
 
 // Worker Thread Function
-<<<<<<< HEAD
 void QueryCoordinator::partition_scan_worker_fn(int core_index) {
 
     CoreResources &res = core_resources_[core_index];
@@ -103,13 +102,6 @@
     if (!set_thread_affinity(core_index)) {
         std::cout << "[QueryCoordinator::partition_scan_worker_fn] Failed to set thread affinity on core " << core_index << std::endl;
     }
-=======
-void QueryCoordinator::partition_scan_worker_fn(int worker_id) {
-    // For non-batched jobs, we reuse a single buffer.
-    shared_ptr<TopkBuffer> local_topk_buffer;
-    // For batched jobs, we use a thread-local vector to avoid repeated allocation.
-    thread_local std::vector<shared_ptr<TopkBuffer> > local_buffers;
->>>>>>> 2d3cb784
 
     while (true) {
         ScanJob job;
@@ -121,30 +113,10 @@
             break;
         }
 
-<<<<<<< HEAD
         // Ignore this job if the global buffer is not processing queries.
         if (!global_topk_buffer_pool_[job.query_ids[0]]->currently_processing_query()) {
             // decrement the job counter
             global_topk_buffer_pool_[job.query_ids[0]]->record_empty_job();
-=======
-        // Look up the job.
-        ScanJob job; {
-            std::lock_guard<std::mutex> lock(result_mutex_);
-            auto it = jobs_.find(job_id);
-            if (it == jobs_.end()) {
-                std::cerr << "[partition_scan_worker_fn] Invalid job_id " << job_id << std::endl;
-                continue;
-            }
-            job = it->second;
-        }
-
-        // If the query has already been processed, skip this job.
-        if (!query_topk_buffers_[job.query_ids[0]]->currently_processing_query()) {
-            {
-                std::lock_guard<std::mutex> lock(result_mutex_);
-                jobs_.erase(job_id);
-            }
->>>>>>> 2d3cb784
             continue;
         }
 
@@ -219,7 +191,6 @@
                 }
             }
             // Process the batched job.
-<<<<<<< HEAD
             batched_scan_list(job.query_vector,
                 partition_codes,
                 partition_ids,
@@ -240,22 +211,6 @@
                 int64_t global_q = job.query_ids[q];
                 int n_results = topk_indices_list[q].size();
                 global_topk_buffer_pool_[global_q]->batch_add(topk_list[q].data(), topk_indices_list[q].data(), n_results);
-=======
-            batched_scan_list(job.query_vector, partition_codes, partition_ids,
-                              job.num_queries, partition_size,
-                              partition_manager_->d(), local_buffers, metric_); {
-                std::lock_guard<std::mutex> lock(result_mutex_);
-                for (int64_t q = 0; q < job.num_queries; q++) {
-                    int64_t global_q = job.query_ids[q];
-                    vector<float> topk = local_buffers[q]->get_topk();
-                    vector<int64_t> topk_indices = local_buffers[q]->get_topk_indices();
-                    int n_results = topk_indices.size();
-                    if (query_topk_buffers_[global_q]) {
-                        query_topk_buffers_[global_q]->batch_add(topk.data(), topk_indices.data(), n_results);
-                    }
-                }
-                jobs_.erase(job_id);
->>>>>>> 2d3cb784
             }
         }
     }
@@ -373,7 +328,6 @@
     end_time = high_resolution_clock::now();
     timing_info->job_enqueue_time_ns = duration_cast<nanoseconds>(end_time - start_time).count();
 
-<<<<<<< HEAD
     auto last_flush_time = high_resolution_clock::now();
     vector<vector<float>> boundary_distances(num_queries);
     if (use_aps) {
@@ -382,28 +336,12 @@
             boundary_distances[q] = compute_boundary_distances(x[q],
                                                                 centroids,
                                                                 metric_ == faiss::METRIC_L2);
-=======
-    auto last_flush_time = std::chrono::high_resolution_clock::now();
-
-    // ============================
-    // 3) WAIT FOR WORKERS
-    // ============================
-    start_time = std::chrono::high_resolution_clock::now();
-    vector<vector<float> > boundary_distances(num_queries);
-    if (use_aps) {
-        for (int64_t q = 0; q < num_queries; q++) {
-            Tensor cluster_centroids = parent_->get(partition_ids[q]);
-            // boundary_distances[q] = compute_boundary_distances(x[q],
-            //                                                    cluster_centroids,
-            //                                                    metric_ == faiss::METRIC_L2);
->>>>>>> 2d3cb784
         }
     }
 
     start_time = high_resolution_clock::now();
     last_flush_time = high_resolution_clock::now();
     while (true) {
-<<<<<<< HEAD
         // check if all jobs have been processed
         bool all_done = true;
         for (int64_t q = 0; q < num_queries; q++) {
@@ -439,13 +377,6 @@
                 }
             }
             last_flush_time = high_resolution_clock::now();
-=======
-        {
-            std::lock_guard<std::mutex> lock(result_mutex_);
-            if (jobs_.empty()) {
-                break; // all jobs done
-            }
->>>>>>> 2d3cb784
         }
         std::this_thread::sleep_for(microseconds(1));
     }
@@ -528,84 +459,46 @@
     float *x_ptr = x.data_ptr<float>();
 
     // Allocate per-query result vectors.
-<<<<<<< HEAD
     vector<vector<float>> all_topk_dists(num_queries);
     vector<vector<int64_t>> all_topk_ids(num_queries);
-=======
-    std::vector<std::vector<float> > all_topk_dists(num_queries);
-    std::vector<std::vector<int64_t> > all_topk_ids(num_queries);
-
-    auto end_time = std::chrono::high_resolution_clock::now();
-    timing_info->buffer_init_time_ns = std::chrono::duration_cast<std::chrono::nanoseconds>(end_time - start_time).count();
-
-    std::atomic<int64_t> boundary_distance_time_ns(0);
-    std::atomic<int64_t> scan_time_ns(0);
-    std::atomic<int64_t> recall_model_time_ns(0);
-    std::atomic<int64_t> hits_tracking_time_ns(0);
->>>>>>> 2d3cb784
 
     // Use our custom parallel_for to process queries in parallel.
     parallel_for<int64_t>(0, num_queries, [&](int64_t q) {
-
-
-        auto curr_start_time = std::chrono::high_resolution_clock::now();
         // Create a local TopK buffer for query q.
         auto topk_buf = std::make_shared<TopkBuffer>(k, is_descending);
-        const float *query_vec = x_ptr + q * dimension;
+        const float* query_vec = x_ptr + q * dimension;
         int num_parts = partition_ids_to_scan.size(1);
 
         vector<float> boundary_distances;
-<<<<<<< HEAD
         vector<float> partition_probabilities;
-=======
-        vector<float> partition_probs;
-        Tensor partition_sizes_tens = partition_manager_->get_partition_sizes();
-        vector<int64_t> partition_sizes = std::vector<int64_t>(partition_sizes_tens.data_ptr<int64_t>(),
-                                                               partition_sizes_tens.data_ptr<int64_t>() + partition_sizes_tens.size(0));
->>>>>>> 2d3cb784
         float query_radius = 1000000.0;
         if (metric_ == faiss::METRIC_INNER_PRODUCT) {
             query_radius = -1000000.0;
         }
 
+        Tensor sort_args = torch::arange(partition_ids_to_scan.size(1), torch::kInt64);
+        Tensor partition_sizes = partition_manager_->get_partition_sizes(partition_ids_to_scan[q]);
         if (use_aps) {
-            vector<int64_t> partition_ids_to_scan_vec = std::vector<int64_t>(partition_ids_to_scan[q].data_ptr<int64_t>(),
-                                                                            partition_ids_to_scan[q].data_ptr<int64_t>() + partition_ids_to_scan[q].size(0));
-            vector<float *> cluster_centroids = parent_->partition_manager_->get_vectors(partition_ids_to_scan_vec);
+            Tensor cluster_centroids = parent_->get(partition_ids_to_scan[q]);
             boundary_distances = compute_boundary_distances(x[q],
                                                             cluster_centroids,
                                                             metric_ == faiss::METRIC_L2);
-<<<<<<< HEAD
 
             // sort order by boundary distance
             sort_args = torch::argsort(torch::tensor(boundary_distances), 0, false);
-=======
->>>>>>> 2d3cb784
-        }
-        auto curr_end_time = std::chrono::high_resolution_clock::now();
-        boundary_distance_time_ns += std::chrono::duration_cast<std::chrono::nanoseconds>(curr_end_time - curr_start_time).count();
-
-        vector<int64_t> hit_partition_ids_vec;
+        }
+        auto sort_args_accessor = sort_args.accessor<int64_t, 1>();
         for (int p = 0; p < num_parts; p++) {
-
-            curr_start_time = std::chrono::high_resolution_clock::now();
             int64_t pi = partition_ids_accessor[q][p];
-            hit_partition_ids_vec.push_back(pi);
 
             if (pi == -1) {
                 continue; // Skip invalid partitions
             }
 
-<<<<<<< HEAD
             start_time = high_resolution_clock::now();
             float *list_vectors = (float *) partition_manager_->partition_store_->get_codes(pi);
             int64_t *list_ids = (int64_t *) partition_manager_->partition_store_->get_ids(pi);
             int64_t list_size = partition_manager_->partition_store_->list_size(pi);
-=======
-            float *list_vectors = (float *) partition_manager_->partitions_->get_codes(pi);
-            int64_t *list_ids = (int64_t *) partition_manager_->partitions_->get_ids(pi);
-            int64_t list_size = partition_manager_->partitions_->list_size(pi);
->>>>>>> 2d3cb784
 
             scan_list(query_vec,
                       list_vectors,
@@ -617,10 +510,7 @@
 
             float curr_radius = topk_buf->get_kth_distance();
             float percent_change = abs(curr_radius - query_radius) / curr_radius;
-            curr_end_time = std::chrono::high_resolution_clock::now();
-            scan_time_ns += std::chrono::duration_cast<std::chrono::nanoseconds>(curr_end_time - curr_start_time).count();
-
-<<<<<<< HEAD
+
             start_time = high_resolution_clock::now();
             if (use_aps) {
                 float recall_estimate = 0.0;
@@ -639,39 +529,11 @@
                         recall_estimate += partition_probs[sort_args_accessor[i]];
                     }
                 }
-=======
-            if (use_aps) {
-                curr_start_time = std::chrono::high_resolution_clock::now();
-                if (percent_change > search_params->recompute_threshold) {
-                    query_radius = curr_radius;
-
-                    partition_probs = compute_recall_profile(boundary_distances,
-                                                             query_radius,
-                                                             dimension,
-                                                             partition_sizes,
-                                                             search_params->use_precomputed,
-                                                             metric_ == faiss::METRIC_L2);
-                }
-                float recall_estimate = 0.0;
-                for (int i = 0; i < p; i++) {
-                    recall_estimate += partition_probs[i];
-                }
-                curr_end_time = std::chrono::high_resolution_clock::now();
-                recall_model_time_ns += std::chrono::duration_cast<std::chrono::nanoseconds>(curr_end_time - curr_start_time).count();
->>>>>>> 2d3cb784
                 if (recall_estimate >= search_params->recall_target) {
                     break;
                 }
             }
         }
-
-        curr_start_time = std::chrono::high_resolution_clock::now();
-        if (maintenance_policy_ != nullptr) {
-            maintenance_policy_->record_query_hits(hit_partition_ids_vec);
-        }
-        curr_end_time = std::chrono::high_resolution_clock::now();
-        hits_tracking_time_ns += std::chrono::duration_cast<std::chrono::nanoseconds>(curr_end_time - curr_start_time).count();
-
         // Retrieve the top-k results for query q.
         all_topk_dists[q] = topk_buf->get_topk();
         all_topk_ids[q] = topk_buf->get_topk_indices();
@@ -681,7 +543,7 @@
     auto ret_ids_accessor = ret_ids.accessor<int64_t, 2>();
     auto ret_dists_accessor = ret_dists.accessor<float, 2>();
     for (int64_t q = 0; q < num_queries; q++) {
-        int n_results = std::min((int) all_topk_dists[q].size(), k);
+        int n_results = std::min((int)all_topk_dists[q].size(), k);
         for (int i = 0; i < n_results; i++) {
             ret_dists_accessor[q][i] = all_topk_dists[q][i];
             ret_ids_accessor[q][i] = all_topk_ids[q][i];
@@ -689,22 +551,13 @@
         for (int i = n_results; i < k; i++) {
             ret_ids_accessor[q][i] = -1;
             ret_dists_accessor[q][i] = (metric_ == faiss::METRIC_INNER_PRODUCT)
-                                           ? -std::numeric_limits<float>::infinity()
-                                           : std::numeric_limits<float>::infinity();
-        }
-    }
-<<<<<<< HEAD
+                                         ? -std::numeric_limits<float>::infinity()
+                                         : std::numeric_limits<float>::infinity();
+        }
+    }
 
     auto end_time = high_resolution_clock::now();
     timing_info->total_time_ns = duration_cast<nanoseconds>(end_time - start_time).count();
-=======
-    end_time = std::chrono::high_resolution_clock::now();
-    timing_info->total_time_ns = std::chrono::duration_cast<std::chrono::nanoseconds>(end_time - start_time).count();
-    timing_info->boundary_distance_time_ns = boundary_distance_time_ns;
-    timing_info->job_wait_time_ns = scan_time_ns;
-    timing_info->result_aggregate_time_ns = recall_model_time_ns;
-    timing_info->job_enqueue_time_ns = hits_tracking_time_ns;
->>>>>>> 2d3cb784
 
     auto search_result = std::make_shared<SearchResult>();
     search_result->ids = ret_ids;
@@ -712,7 +565,6 @@
     search_result->timing_info = timing_info;
     return search_result;
 }
-
 shared_ptr<SearchResult> QueryCoordinator::search(Tensor x, shared_ptr<SearchParams> search_params) {
     if (!partition_manager_) {
         throw std::runtime_error("[QueryCoordinator::search] partition_manager_ is null.");
@@ -799,8 +651,7 @@
     int k = (search_params && search_params->k > 0) ? search_params->k : 1;
 
     // Global Top-K buffers: one for each query.
-    vector<shared_ptr<TopkBuffer> > global_buffers = create_buffers(num_queries, k,
-                                                                    (metric_ == faiss::METRIC_INNER_PRODUCT));
+    vector<shared_ptr<TopkBuffer>> global_buffers = create_buffers(num_queries, k, (metric_ == faiss::METRIC_INNER_PRODUCT));
 
     // Ensure partition_ids is 2D. If it’s 1D, assume every query scans the same set.
     if (partition_ids.dim() == 1) {
@@ -810,7 +661,7 @@
     int num_parts = partition_ids.size(1);
 
     // Group queries by partition ID.
-    std::unordered_map<int64_t, vector<int64_t> > queries_by_partition;
+    std::unordered_map<int64_t, vector<int64_t>> queries_by_partition;
     for (int64_t q = 0; q < num_queries; q++) {
         for (int p = 0; p < num_parts; p++) {
             int64_t pid = part_ids_accessor[q][p];
@@ -820,7 +671,7 @@
     }
 
     // For each unique partition, process the corresponding batch of queries.
-    for (auto &entry: queries_by_partition) {
+    for (auto &entry : queries_by_partition) {
         int64_t pid = entry.first;
         vector<int64_t> query_indices = entry.second;
 
@@ -836,8 +687,7 @@
         int64_t d = partition_manager_->d();
 
         // Create temporary Top-K buffers for this sub-batch.
-        vector<shared_ptr<TopkBuffer> > local_buffers = create_buffers(batch_size, k,
-                                                                       (metric_ == faiss::METRIC_INNER_PRODUCT));
+        vector<shared_ptr<TopkBuffer>> local_buffers = create_buffers(batch_size, k, (metric_ == faiss::METRIC_INNER_PRODUCT));
 
         // Perform a single batched scan on the partition.
         batched_scan_list(x_subset.data_ptr<float>(),
@@ -862,9 +712,9 @@
     // Aggregate the final results into output tensors.
     auto topk_ids = torch::full({num_queries, k}, -1, torch::kInt64);
     auto topk_dists = torch::full({num_queries, k},
-                                  (metric_ == faiss::METRIC_INNER_PRODUCT
-                                       ? -std::numeric_limits<float>::infinity()
-                                       : std::numeric_limits<float>::infinity()), torch::kFloat32);
+                                  (metric_ == faiss::METRIC_INNER_PRODUCT ?
+                                   -std::numeric_limits<float>::infinity() :
+                                   std::numeric_limits<float>::infinity()), torch::kFloat32);
     auto topk_ids_accessor = topk_ids.accessor<int64_t, 2>();
     auto topk_dists_accessor = topk_dists.accessor<float, 2>();
 
@@ -879,9 +729,9 @@
         // Fill in remaining slots with defaults.
         for (int i = n_results; i < k; i++) {
             topk_ids_accessor[q][i] = -1;
-            topk_dists_accessor[q][i] = (metric_ == faiss::METRIC_INNER_PRODUCT)
-                                            ? -std::numeric_limits<float>::infinity()
-                                            : std::numeric_limits<float>::infinity();
+            topk_dists_accessor[q][i] = (metric_ == faiss::METRIC_INNER_PRODUCT) ?
+                                        -std::numeric_limits<float>::infinity() :
+                                        std::numeric_limits<float>::infinity();
         }
         // Optionally record per-query partition scan counts here.
     }
