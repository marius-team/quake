--- conflicted
+++ resolved
@@ -472,7 +472,7 @@
     return search_result;
 }
 
-<<<<<<< HEAD
+
 bool* create_bitmap(std::unordered_map<int64_t, int64_t> id_to_price, int64_t* list_ids, 
                                         int64_t num_ids, shared_ptr<SearchParams> search_params) {
     
@@ -492,10 +492,6 @@
 
 shared_ptr<SearchResult> QueryCoordinator::serial_scan(Tensor x, Tensor partition_ids_to_scan,
                                                          shared_ptr<SearchParams> search_params) {
-=======
-shared_ptr<SearchResult> QueryCoordinator::serial_scan(Tensor x, Tensor partition_ids,
-                                                       shared_ptr<SearchParams> search_params) {
->>>>>>> bfa03212
     if (!partition_manager_) {
         throw std::runtime_error("[QueryCoordinator::serial_scan] partition_manager_ is null.");
     }
@@ -567,19 +563,12 @@
                 continue; // Skip invalid partitions
             }
 
-<<<<<<< HEAD
-            start_time = std::chrono::high_resolution_clock::now();
-            float *list_vectors = (float *) partition_manager_->partitions_->get_codes(pi);
-            int64_t *list_ids = (int64_t *) partition_manager_->partitions_->get_ids(pi);
-            std::shared_ptr<arrow::Table> partition_attributes_table = 
-                            partition_manager_->partitions_->partitions_[pi]->attributes_table_;
-            int64_t list_size = partition_manager_->partitions_->list_size(pi);
-=======
             start_time = high_resolution_clock::now();
             float *list_vectors = (float *) partition_manager_->partition_store_->get_codes(pi);
             int64_t *list_ids = (int64_t *) partition_manager_->partition_store_->get_ids(pi);
+            std::shared_ptr<arrow::Table> partition_attributes_table = 
+                            partition_manager_->partition_store_->partitions_[pi]->attributes_table_;
             int64_t list_size = partition_manager_->partition_store_->list_size(pi);
->>>>>>> bfa03212
 
             std::shared_ptr<arrow::Int64Array> id_array = nullptr;
             std::shared_ptr<arrow::DoubleArray> price_array = nullptr;
