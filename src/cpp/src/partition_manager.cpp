--- conflicted
+++ resolved
@@ -304,13 +304,8 @@
                       << " into partition " << pid << std::endl;
         }
 
-<<<<<<< HEAD
         std::shared_ptr<arrow::Table> filtered_table_result = filterRowById(attributes_table, id_accessor[i]);
-
-        partitions_->add_entries(
-=======
         partition_store_->add_entries(
->>>>>>> bfa03212
             pid,
             /*n_entry=*/1,
             id_ptr + i,
@@ -372,12 +367,8 @@
     timing_info->find_partition_time_us = std::chrono::duration_cast<std::chrono::microseconds>(e2 - s2).count();
 
     auto s3 = std::chrono::high_resolution_clock::now();
-<<<<<<< HEAD
-    partitions_->remove_vectors(to_remove);
-    // TODO: Remove associated attribute data as well??? 
-=======
     partition_store_->remove_vectors(to_remove);
->>>>>>> bfa03212
+
     if (debug_) {
         std::cout << "[PartitionManager] remove: Completed removal." << std::endl;
     }
