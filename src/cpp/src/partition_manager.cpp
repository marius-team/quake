//
// partition_manager.cpp
// Created by Jason on 12/22/24
// Prompt for GitHub Copilot:
// - Conform to the google style guide
// - Use descriptive variable names
//

#include "partition_manager.h"
#include "clustering.h"
#include <stdexcept>
#include <iostream>
#include "quake_index.h"

using std::runtime_error;

/**
 * @brief Helper: interpret float32 data as a uint8_t* (for storing in InvertedLists).
 */
static inline const uint8_t *as_uint8_ptr(const Tensor &float_tensor) {
    return reinterpret_cast<const uint8_t *>(float_tensor.data_ptr<float>());
}

PartitionManager::PartitionManager() {
    parent_ = nullptr;
    partition_store_ = nullptr;
}

PartitionManager::~PartitionManager() {
    // no special cleanup
}

void PartitionManager::init_partitions(
    shared_ptr<QuakeIndex> parent,
    shared_ptr<Clustering> clustering,
    bool check_uniques
) {
    if (debug_) {
        std::cout << "[PartitionManager] init_partitions: Entered." << std::endl;
    }
    parent_ = parent;
    int64_t nlist = clustering->nlist();
    int64_t ntotal = clustering->ntotal();
    int64_t dim = clustering->dim();

    if (nlist <= 0 && ntotal <= 0) {
        throw runtime_error("[PartitionManager] init_partitions: nlist and ntotal is <= 0.");
    }

    // if parent is not null, ensure consistency with parent's ntotal
    if (parent_ && nlist != parent_->ntotal()) {
        throw runtime_error(
            "[PartitionManager] init_partitions: parent's ntotal does not match partition_ids.size(0).");
    }

    // Create the local partition_store_:
    size_t code_size_bytes = static_cast<size_t>(dim * sizeof(float));
    partition_store_ = std::make_shared<faiss::DynamicInvertedLists>(
        0,
        code_size_bytes
    );

    // Set partition ids as [0, 1, 2, ..., nlist-1]
    clustering->partition_ids = torch::arange(nlist, torch::kInt64);
    curr_partition_id_ = nlist;

    // Add an empty list for each partition ID
    auto partition_ids_accessor = clustering->partition_ids.accessor<int64_t, 1>();
    for (int64_t i = 0; i < nlist; i++) {
        partition_store_->add_list(partition_ids_accessor[i]);
        if (debug_) {
            std::cout << "[PartitionManager] init_partitions: Added empty list for partition " << i << std::endl;
        }
    }

    // Now insert the vectors into each partition
    for (int64_t i = 0; i < nlist; i++) {
        Tensor v = clustering->vectors[i];
        Tensor id = clustering->vector_ids[i];
        if (v.size(0) != id.size(0)) {
            throw runtime_error("[PartitionManager] init_partitions: mismatch in v.size(0) vs id.size(0).");
        }

        size_t count = v.size(0);
        if (count == 0) {
            if (debug_) {
                std::cout << "[PartitionManager] init_partitions: Partition " << i << " is empty." << std::endl;
            }
            continue;
        } else {
            if (check_uniques_ && check_uniques) {
                // for each id insert into resident_ids_, if the id already exists, throw an error
                auto id_ptr = id.data_ptr<int64_t>();
                for (int64_t j = 0; j < count; j++) {
                    int64_t id_val = id_ptr[j];
                    if (resident_ids_.find(id_val) != resident_ids_.end()) {
                        throw runtime_error("[PartitionManager] init_partitions: vector ID already exists in the index.");
                    }
                    resident_ids_.insert(id_val);
                }
            }
            partition_store_->add_entries(
                partition_ids_accessor[i],
                count,
                id.data_ptr<int64_t>(),
                as_uint8_ptr(v)
            );
            if (debug_) {
                std::cout << "[PartitionManager] init_partitions: Added " << count
                          << " entries to partition " << partition_ids_accessor[i] << std::endl;
            }
        }
    }

    if (debug_) {
        std::cout << "[PartitionManager] init_partitions: Created " << nlist
                  << " partitions, dimension=" << dim << std::endl;
    } else {
        std::cout << "[PartitionManager] init_partitions: Created " << nlist << " partitions." << std::endl;
    }
}

shared_ptr<ModifyTimingInfo> PartitionManager::add(
    const Tensor &vectors,
    const Tensor &vector_ids,
    const Tensor &assignments,
    bool check_uniques
) {

    auto timing_info = std::make_shared<ModifyTimingInfo>();

    if (debug_) {
        std::cout << "[PartitionManager] add: Received " << vectors.size(0)
                  << " vectors to add." << std::endl;
    }

    //////////////////////////////////////////
    /// Input validation
    //////////////////////////////////////////
    auto s1 = std::chrono::high_resolution_clock::now();
    if (!partition_store_) {
        throw runtime_error("[PartitionManager] add: partition_store_ is null. Did you call init_partitions?");
    }

    if (!vectors.defined() || !vector_ids.defined()) {
        throw runtime_error("[PartitionManager] add: vectors or vector_ids is undefined.");
    }
    if (vectors.size(0) != vector_ids.size(0)) {
        throw runtime_error("[PartitionManager] add: mismatch in vectors.size(0) and vector_ids.size(0).");
    }
    int64_t n = vectors.size(0);
    if (n == 0) {
        if (debug_) {
            std::cout << "[PartitionManager] add: No vectors to add. Exiting." << std::endl;
        }
        return timing_info;
    }
    if (vectors.dim() != 2) {
        throw runtime_error("[PartitionManager] add: 'vectors' must be 2D [N, dim].");
    }

    // check ids are below max id
    if ((vector_ids > std::numeric_limits<int32_t>::max()).any().item<bool>()) {
        throw runtime_error("[PartitionManager] add: vector_ids must be less than INT_MAX.");
    }

    // check ids are unique
    int64_t num_unique_ids = std::get<0>(torch::_unique(vector_ids)).size(0);
    if (num_unique_ids != n) {
        std::cout << std::get<0>(torch::sort(vector_ids)) << std::endl;
        throw runtime_error("[PartitionManager] add: vector_ids must be unique.");
    }

    if (check_uniques_ && check_uniques) {
        // for each id insert into resident_ids_, if the id already exists, throw an error
        auto id_ptr = vector_ids.data_ptr<int64_t>();
        for (int64_t j = 0; j < n; j++) {
            int64_t id_val = id_ptr[j];
            if (resident_ids_.find(id_val) != resident_ids_.end()) {
                throw runtime_error("[PartitionManager] init_partitions: vector ID already exists in the index.");
            }
            resident_ids_.insert(id_val);
        }
    }

    // checks assignments are less than partition_store_->curr_list_id_
    if (assignments.defined() && (assignments >= curr_partition_id_).any().item<bool>()) {
        throw runtime_error("[PartitionManager] add: assignments must be less than partition_store_->curr_list_id_.");
    }
    auto e1 = std::chrono::high_resolution_clock::now();
    timing_info->input_validation_time_us = std::chrono::duration_cast<std::chrono::microseconds>(e1 - s1).count();


    //////////////////////////////////////////
    /// Determine partition assignments
    //////////////////////////////////////////
    auto s2 = std::chrono::high_resolution_clock::now();
    int64_t dim = vectors.size(1);
    // Determine partition assignments for each vector.
    vector<int64_t> partition_ids_for_each(n, -1);
    if (parent_ == nullptr) {
        partition_ids_for_each.assign(n, 0);
        if (debug_) {
            std::cout << "[PartitionManager] add: No parent index; assigning all vectors to partition 0." << std::endl;
        }
    } else {
        if (assignments.defined() && assignments.numel() > 0) {
            if (assignments.size(0) != n) {
                throw runtime_error("[PartitionManager] add: assignments.size(0) != vectors.size(0).");
            }
            auto a_ptr = assignments.data_ptr<int64_t>();
            for (int64_t i = 0; i < n; i++) {
                partition_ids_for_each[i] = a_ptr[i];
            }
        } else {
            if (debug_) {
                std::cout << "[PartitionManager] add: No assignments provided; performing parent search." << std::endl;
            }
            auto search_params = make_shared<SearchParams>();
            search_params->k = 1;
            search_params->nprobe = parent_->nlist();
            if (n > 10) {
                search_params->batched_scan = true;
            }
            auto parent_search_result = parent_->search(vectors, search_params);
            Tensor label_out = parent_search_result->ids;
            auto lbl_ptr = label_out.data_ptr<int64_t>();
            for (int64_t i = 0; i < n; i++) {
                partition_ids_for_each[i] = lbl_ptr[i];
            }
        }
    }
    auto e2 = std::chrono::high_resolution_clock::now();
    timing_info->find_partition_time_us = std::chrono::duration_cast<std::chrono::microseconds>(e2 - s2).count();

    //////////////////////////////////////////
    /// Add vectors to partitions
    //////////////////////////////////////////
    auto s3 = std::chrono::high_resolution_clock::now();
    size_t code_size_bytes = partition_store_->code_size;
    auto id_ptr = vector_ids.data_ptr<int64_t>();
    auto id_accessor = vector_ids.accessor<int64_t, 1>();
    const uint8_t *code_ptr = as_uint8_ptr(vectors);

    for (int64_t i = 0; i < n; i++) {
        int64_t pid = partition_ids_for_each[i];
        if (debug_) {
            std::cout << "[PartitionManager] add: Inserting vector " << i << " with id " << id_accessor[i]
                      << " into partition " << pid << std::endl;
        }

        partition_store_->add_entries(
            pid,
            /*n_entry=*/1,
            id_ptr + i,
            code_ptr + i * code_size_bytes
        );
    }
    auto e3 = std::chrono::high_resolution_clock::now();
    timing_info->modify_time_us = std::chrono::duration_cast<std::chrono::microseconds>(e3 - s3).count();
    return timing_info;
}

shared_ptr<ModifyTimingInfo> PartitionManager::remove(const Tensor &ids) {

    shared_ptr<ModifyTimingInfo> timing_info = std::make_shared<ModifyTimingInfo>();
    auto s1 = std::chrono::high_resolution_clock::now();
    if (debug_) {
        std::cout << "[PartitionManager] remove: Removing " << ids.size(0) << " ids." << std::endl;
    }
    if (!partition_store_) {
        throw runtime_error("[PartitionManager] remove: partition_store_ is null.");
    }
    if (!ids.defined() || ids.size(0) == 0) {
        if (debug_) {
            std::cout << "[PartitionManager] remove: No ids provided. Exiting." << std::endl;
        }
        return timing_info;
    }

    if (check_uniques_) {
        // ids must be in resident_ids_
        auto id_ptr = ids.data_ptr<int64_t>();
        for (int64_t i = 0; i < ids.size(0); i++) {
            int64_t id_val = id_ptr[i];
            if (resident_ids_.find(id_val) == resident_ids_.end()) {
                // print out op ids
                std::cout << ids << std::endl;
                // print out ids in the index
                for (auto &id : resident_ids_) {
                    std::cout << id << " ";
                }
                std::cout << resident_ids_.size() << std::endl;
                throw runtime_error("[PartitionManager] remove: vector ID does not exist in the index.");
            }
            resident_ids_.erase(id_val);
        }
    }
    auto e1 = std::chrono::high_resolution_clock::now();
    timing_info->input_validation_time_us = std::chrono::duration_cast<std::chrono::microseconds>(e1 - s1).count();

    auto s2 = std::chrono::high_resolution_clock::now();
    std::set<faiss::idx_t> to_remove;
    auto ptr = ids.data_ptr<int64_t>();
    for (int64_t i = 0; i < ids.size(0); i++) {
        to_remove.insert(static_cast<faiss::idx_t>(ptr[i]));
    }
    auto e2 = std::chrono::high_resolution_clock::now();
    timing_info->find_partition_time_us = std::chrono::duration_cast<std::chrono::microseconds>(e2 - s2).count();

    auto s3 = std::chrono::high_resolution_clock::now();
    partition_store_->remove_vectors(to_remove);
    if (debug_) {
        std::cout << "[PartitionManager] remove: Completed removal." << std::endl;
    }
    auto e3 = std::chrono::high_resolution_clock::now();
    timing_info->modify_time_us = std::chrono::duration_cast<std::chrono::microseconds>(e3 - s3).count();

    return timing_info;
}

Tensor PartitionManager::get(const Tensor &ids) {
    if (debug_) {
        std::cout << "[PartitionManager] get: Retrieving vectors for " << ids.size(0) << " ids." << std::endl;
    }
    auto ids_accessor = ids.accessor<int64_t, 1>();
    Tensor vectors = torch::empty({ids.size(0), partition_store_->d_}, torch::kFloat32);
    auto vectors_ptr = vectors.data_ptr<float>();

    for (int64_t i = 0; i < ids.size(0); i++) {
        partition_store_->get_vector_for_id(ids_accessor[i], vectors_ptr + i * partition_store_->d_);
    }
    if (debug_) {
        std::cout << "[PartitionManager] get: Retrieval complete." << std::endl;
    }
    return vectors;
}

vector<float *> PartitionManager::get_vectors(vector<int64_t> ids) {
    return partitions_->get_vectors_by_id(ids);
}


shared_ptr<Clustering> PartitionManager::select_partitions(const Tensor &select_ids, bool copy) {
    if (debug_) {
        std::cout << "[PartitionManager] select_partitions: Selecting partitions from provided ids." << std::endl;
    }
    Tensor centroids = parent_->get(select_ids);
    vector<Tensor> cluster_vectors;
    vector<Tensor> cluster_ids;
    int d = (int) partition_store_->d_;

    auto selected_ids_accessor = select_ids.accessor<int64_t, 1>();
    for (int i = 0; i < select_ids.size(0); i++) {
        int64_t list_no = selected_ids_accessor[i];
        int64_t list_size = partition_store_->list_size(list_no);
        if (list_size == 0) {
            cluster_vectors.push_back(torch::empty({0, d}, torch::kFloat32));
            cluster_ids.push_back(torch::empty({0}, torch::kInt64));
            if (debug_) {
                std::cout << "[PartitionManager] select_partitions: Partition " << list_no << " is empty." << std::endl;
            }
            continue;
        }
        auto codes = partition_store_->get_codes(list_no);
        auto ids = partition_store_->get_ids(list_no);
        Tensor cluster_vectors_i = torch::from_blob((void *) codes, {list_size, d}, torch::kFloat32);
        Tensor cluster_ids_i = torch::from_blob((void *) ids, {list_size}, torch::kInt64);
        if (copy) {
            cluster_vectors_i = cluster_vectors_i.clone();
            cluster_ids_i = cluster_ids_i.clone();
        }
        cluster_vectors.push_back(cluster_vectors_i);
        cluster_ids.push_back(cluster_ids_i);
        if (debug_) {
            std::cout << "[PartitionManager] select_partitions: Selected partition " << list_no
                      << " with " << list_size << " entries." << std::endl;
        }
    }

    shared_ptr<Clustering> clustering = std::make_shared<Clustering>();
    clustering->centroids = centroids;
    clustering->partition_ids = select_ids;
    clustering->vectors = cluster_vectors;
    clustering->vector_ids = cluster_ids;

    if (debug_) {
        std::cout << "[PartitionManager] select_partitions: Completed selection." << std::endl;
    }
    return clustering;
}

shared_ptr<Clustering> PartitionManager::split_partitions(const Tensor &partition_ids) {
    if (debug_) {
        std::cout << "[PartitionManager] split_partitions: Splitting " << partition_ids.size(0)
                  << " partitions." << std::endl;
    }
    int64_t num_partitions_to_split = partition_ids.size(0);
    int64_t num_splits = 2;
    int64_t total_new_partitions = num_partitions_to_split * num_splits;
    int d = partition_store_->d_;

    Tensor split_centroids = torch::empty({total_new_partitions, d}, torch::kFloat32);
    vector<Tensor> split_vectors;
    vector<Tensor> split_ids;

    split_vectors.reserve(total_new_partitions);
    split_ids.reserve(total_new_partitions);

    shared_ptr<Clustering> clustering = select_partitions(partition_ids);

    for (int64_t i = 0; i < partition_ids.size(0); ++i) {
        // Ensure enough vectors to split
        assert(clustering->cluster_size(i) >= 4 && "Partition must have at least 8 vectors to split.");
        shared_ptr<Clustering> curr_split_clustering = kmeans(
            clustering->vectors[i],
            clustering->vector_ids[i],
            num_splits,
            parent_->metric_
        );

        for (size_t j = 0; j < curr_split_clustering->nlist(); ++j) {
            split_centroids[i * num_splits + j] = curr_split_clustering->centroids[j];
            split_vectors.push_back(curr_split_clustering->vectors[j]);
            split_ids.push_back(curr_split_clustering->vector_ids[j]);
            if (debug_) {
                std::cout << "[PartitionManager] split_partitions: Partition "
                          << clustering->partition_ids[i].item<int64_t>()
                          << " split: created new partition with centroid index "
                          << (i * num_splits + j) << std::endl;
            }
        }
    }

    shared_ptr<Clustering> split_clustering = std::make_shared<Clustering>();
    split_clustering->centroids = split_centroids;
    split_clustering->partition_ids = partition_ids;
    split_clustering->vectors = split_vectors;
    split_clustering->vector_ids = split_ids;

    if (debug_) {
        std::cout << "[PartitionManager] split_partitions: Completed splitting." << std::endl;
    }
    return split_clustering;
}

void PartitionManager::refine_partitions(Tensor partition_ids, int iterations) {
    if (debug_) {
        std::cout << "[PartitionManager] refine_partitions: Refining partitions with iterations = "
                  << iterations << std::endl;
    }
<<<<<<< HEAD
    Tensor pids = partition_ids.defined() && partition_ids.size(0) > 0
        ? partition_ids
        : get_partition_ids();
    if (!pids.size(0) || !partition_store_ || !parent_) {
        throw runtime_error("[PartitionManager] refine_partitions: no partitions to refine.");
    }

    faiss::MetricType mt = parent_->metric_;
    shared_ptr<Clustering> selected_parts = select_partitions(pids);
    Tensor centroids = selected_parts->centroids;
    int64_t nclusters = pids.size(0);
    int64_t d = centroids.size(1);
    bool isIP = (mt == faiss::METRIC_INNER_PRODUCT);

    auto pids_accessor = pids.accessor<int64_t, 1>();

    for (int iter = 0; iter < iterations; iter++) {
        Tensor new_centroids = torch::zeros_like(centroids);
        Tensor counts = torch::zeros({nclusters}, torch::kLong);

        // #pragma omp parallel
        {
            Tensor local_centroids = torch::zeros_like(centroids);
            Tensor local_counts = torch::zeros({nclusters}, torch::kLong);

            // #pragma omp for nowait
            for (int64_t i = 0; i < nclusters; i++) {
                Tensor vecs = selected_parts->vectors[i];
                if (!vecs.defined() || !vecs.size(0)) continue;

                Tensor dist = isIP
                    ? -torch::mm(vecs, centroids.t())
                    : torch::cdist(vecs, centroids);
=======
>>>>>>> 2d3cb784

    if (!partition_ids.defined()) {
        partition_ids = parent_->get_ids();
    }

    if (partition_ids.size(0) == 0) {
        if (debug_) {
            std::cout << "[PartitionManager] refine_partitions: No partitions to refine. Exiting." << std::endl;
        }
        return;
    }

    auto pids = partition_ids.accessor<int64_t, 1>();

    Tensor current_centroids = parent_->get(partition_ids);
    vector<shared_ptr<IndexPartition>> index_partitions(partition_ids.size(0));
    for (int i = 0; i < partition_ids.size(0); i++) {
        index_partitions[i] = partitions_->partitions_[pids[i]];
    }

    std::tie(current_centroids, index_partitions) = kmeans_refine_partitions(current_centroids,
        index_partitions,
        parent_->metric_,
        iterations);

<<<<<<< HEAD
        partition_store_->batch_update_entries(
            pid,
            new_pids_array.data(),
            (u_int8_t *) vecs.data_ptr(),
            ids_acc.data(),
            vecs.size(0)
        );
        if (debug_) {
            std::cout << "[PartitionManager] refine_partitions: After updating partition "
                      << pid << ", new size: " << partition_store_->list_size(pid) << std::endl;
        }
=======
    // modify centroids
    parent_->modify(partition_ids, current_centroids);

    // replace partitions
    for (int i = 0; i < partition_ids.size(0); i++) {
        partitions_->partitions_[pids[i]] = index_partitions[i];
>>>>>>> 2d3cb784
    }

    if (debug_) {
        std::cout << "[PartitionManager] refine_partitions: Completed refinement." << std::endl;
    }
}

void PartitionManager::add_partitions(shared_ptr<Clustering> partitions) {
    int64_t nlist = partitions->nlist();
    partitions->partition_ids = torch::arange(curr_partition_id_, curr_partition_id_ + nlist, torch::kInt64);
    curr_partition_id_ += nlist;

    if (debug_) {
        std::cout << "[PartitionManager] add_partitions: Adding " << nlist << " partitions." << std::endl;
        std::cout << "[PartitionManager] add_partitions: New partition IDs: " << partitions->partition_ids << std::endl;
        std::cout << "[PartitionManager] add_partitions: Current partition ID: " << curr_partition_id_ << std::endl;
        std::cout << "[PartitionManager] add_partitions: Nlist: " << nlist << std::endl;
    }

    auto p_ids_accessor = partitions->partition_ids.accessor<int64_t, 1>();
    for (int64_t i = 0; i < nlist; i++) {
        int64_t list_no = p_ids_accessor[i];
        partition_store_->add_list(list_no);
        partition_store_->add_entries(
            list_no,
            partitions->vectors[i].size(0),
            partitions->vector_ids[i].data_ptr<int64_t>(),
            as_uint8_ptr(partitions->vectors[i])
        );
        if (debug_) {
            std::cout << "[PartitionManager] add_partitions: Added partition " << list_no
                      << " with " << partitions->vectors[i].size(0) << " vectors." << std::endl;
        }
    }

    parent_->add(partitions->centroids, partitions->partition_ids);
    if (debug_) {
        std::cout << "[PartitionManager] add_partitions: Completed adding partitions." << std::endl;
    }
}

void PartitionManager::delete_partitions(const Tensor &partition_ids, bool reassign) {
    if (parent_ != nullptr) {
        shared_ptr<Clustering> partitions = select_partitions(partition_ids, true);
        parent_->remove(partition_ids);

        auto partition_ids_accessor = partition_ids.accessor<int64_t, 1>();
        for (int i = 0; i < partition_ids.size(0); i++) {
            int64_t list_no = partition_ids_accessor[i];
            partition_store_->remove_list(list_no);
            if (debug_) {
                std::cout << "[PartitionManager] delete_partitions: Removed partition " << list_no << std::endl;
            }
        }

        if (reassign) {
            if (debug_) {
                std::cout << "[PartitionManager] delete_partitions: Reassigning vectors from deleted partitions." << std::endl;
            }
            for (int i = 0; i < partition_ids.size(0); i++) {
                Tensor vectors = partitions->vectors[i];
                Tensor ids = partitions->vector_ids[i];
                if (vectors.size(0) == 0) {
                    continue;
                }
                add(vectors, ids, Tensor(), false);
            }
        }
    } else {
        throw runtime_error("Index is not partitioned");
    }
}


void PartitionManager::distribute_partitions(int num_workers) {
    if (debug_) {
        std::cout << "[PartitionManager] distribute_partitions: Attempting to distribute partitions across "
                  << num_workers << " workers." << std::endl;
    }

    if (parent_ == nullptr) {
        auto codes = (float *) partition_store_->get_codes(0);
        auto ids = (int64_t *) partition_store_->get_ids(0);
        int64_t ntotal = partition_store_->list_size(0);
        Tensor vectors = torch::from_blob(codes, {ntotal, d()}, torch::kFloat32);
        Tensor vector_ids = torch::from_blob(ids, {ntotal}, torch::kInt64);

        Tensor partition_assignments = torch::randint(num_workers, {vectors.size(0)}, torch::kInt64);
        Tensor partition_ids = torch::arange(num_workers, torch::kInt64);
        Tensor centroids = torch::empty({num_workers, d()}, torch::kFloat32);
        vector<Tensor> new_vectors(num_workers);
        vector<Tensor> new_ids(num_workers);

        for (int i = 0; i < num_workers; i++) {
            Tensor ids = torch::nonzero(partition_assignments == i).squeeze(1);
            new_vectors[i] = vectors.index_select(0, ids);
            new_ids[i] = vector_ids.index_select(0, ids);
            centroids[i] = new_vectors[i].mean(0);
            if (debug_) {
                std::cout << "[PartitionManager] distribute_flat: Partition " << i
                          << " assigned " << new_vectors[i].size(0) << " vectors." << std::endl;
            }
        }

        shared_ptr<Clustering> new_partitions = std::make_shared<Clustering>();
        new_partitions->centroids = centroids;
        new_partitions->partition_ids = partition_ids;
        new_partitions->vectors = new_vectors;
        new_partitions->vector_ids = new_ids;

        init_partitions(nullptr, new_partitions, false);
        if (debug_) {
            std::cout << "[PartitionManager] distribute_flat: Distribution complete." << std::endl;
        }
    }

    Tensor partition_ids = get_partition_ids();
    for (int i = 0; i < partition_store_->nlist; i++) {
        set_partition_core_id(partition_ids[i].item<int64_t>(), i % num_workers);
    }
}

void PartitionManager::set_partition_core_id(int64_t partition_id, int core_id) {
    partition_store_->partitions_[partition_id]->core_id_ = core_id;
}

int PartitionManager::get_partition_core_id(int64_t partition_id) {
    return partition_store_->partitions_[partition_id]->core_id_;
}

int64_t PartitionManager::ntotal() const {
    if (!partition_store_) {
        return 0;
    }
    return partition_store_->ntotal();
}

int64_t PartitionManager::nlist() const {
    if (!partition_store_) {
        return 0;
    }
    return partition_store_->nlist;
}

int PartitionManager::d() const {
    if (!partition_store_) {
        return 0;
    }
    return partition_store_->d_;
}

Tensor PartitionManager::get_partition_ids() {
    if (debug_) {
        std::cout << "[PartitionManager] get_partition_ids: Retrieving partition ids." << std::endl;
    }
    return partition_store_->get_partition_ids();
}

Tensor PartitionManager::get_ids() {
    Tensor partition_ids = get_partition_ids();
    auto partition_ids_accessor = partition_ids.accessor<int64_t, 1>();
    vector<Tensor> ids;

    for (int i = 0; i < partition_ids.size(0); i++) {
        int64_t list_no = partition_ids_accessor[i];
        Tensor curr_ids = torch::from_blob((void *) partition_store_->get_ids(list_no),
            {(int64_t) partition_store_->list_size(list_no)}, torch::kInt64);
        ids.push_back(curr_ids);
    }

    return torch::cat(ids, 0);
}

vector<int64_t> PartitionManager::get_partition_sizes(vector<int64_t> partition_ids) {
    vector<int64_t> partition_sizes;
    for (int64_t partition_id : partition_ids) {
        partition_sizes.push_back(partitions_->list_size(partition_id));
    }
    return partition_sizes;
}

Tensor PartitionManager::get_partition_sizes(Tensor partition_ids) {
    if (debug_) {
        std::cout << "[PartitionManager] get_partition_sizes: Getting sizes for partitions." << std::endl;
    }
    if (!partition_store_) {
        throw runtime_error("[PartitionManager] get_partition_sizes: partition_store_ is null.");
    }
    if (!partition_ids.defined() || partition_ids.size(0) == 0) {
        partition_ids = get_partition_ids();
    }

    Tensor partition_sizes = torch::empty({partition_ids.size(0)}, torch::kInt64);
    auto partition_ids_accessor = partition_ids.accessor<int64_t, 1>();
    auto partition_sizes_accessor = partition_sizes.accessor<int64_t, 1>();
    for (int i = 0; i < partition_ids.size(0); i++) {
        int64_t list_no = partition_ids_accessor[i];
        partition_sizes_accessor[i] = partition_store_->list_size(list_no);
        if (debug_) {
            std::cout << "[PartitionManager] get_partition_sizes: Partition " << list_no
                      << " size: " << partition_sizes_accessor[i] << std::endl;
        }
    }
    return partition_sizes;
}

int64_t PartitionManager::get_partition_size(int64_t partition_id) {
    return partitions_->list_size(partition_id);
}


bool PartitionManager::validate() {
    if (debug_) {
        std::cout << "[PartitionManager] validate: Validating partitions." << std::endl;
    }
    if (!partition_store_) {
        throw runtime_error("[PartitionManager] validate: partition_store_ is null.");
    }
    return true;
}


void PartitionManager::save(const string &path) {
    if (debug_) {
        std::cout << "[PartitionManagerPartitionManager] save: Saving partitions to " << path << std::endl;
    }
    if (!partition_store_) {
        throw runtime_error("No partitions to save");
    }
    partition_store_->save(path);
    if (debug_) {
        std::cout << "[PartitionManager] save: Save complete." << std::endl;
    }
}

void PartitionManager::load(const string &path) {
    if (debug_) {
        std::cout << "[PartitionManager] load: Loading partitions from " << path << std::endl;
    }
    if (!partition_store_) {
        partition_store_ = std::make_shared<faiss::DynamicInvertedLists>(0, 0);
    }
    partition_store_->load(path);
    curr_partition_id_ = partition_store_->nlist;

    if (check_uniques_) {
        // add ids into resident set
        Tensor ids = get_ids();
        auto ids_a = ids.accessor<int64_t, 1>();
        for (int i = 0; i < ids.size(0); i++) {
            resident_ids_.insert(ids_a[i]);
        }
    }

    if (debug_) {
        std::cout << "[PartitionManager] load: Load complete." << std::endl;
    }
}<|MERGE_RESOLUTION|>--- conflicted
+++ resolved
@@ -337,7 +337,7 @@
 }
 
 vector<float *> PartitionManager::get_vectors(vector<int64_t> ids) {
-    return partitions_->get_vectors_by_id(ids);
+    return partition_store_->get_vectors_by_id(ids);
 }
 
 
@@ -449,42 +449,6 @@
         std::cout << "[PartitionManager] refine_partitions: Refining partitions with iterations = "
                   << iterations << std::endl;
     }
-<<<<<<< HEAD
-    Tensor pids = partition_ids.defined() && partition_ids.size(0) > 0
-        ? partition_ids
-        : get_partition_ids();
-    if (!pids.size(0) || !partition_store_ || !parent_) {
-        throw runtime_error("[PartitionManager] refine_partitions: no partitions to refine.");
-    }
-
-    faiss::MetricType mt = parent_->metric_;
-    shared_ptr<Clustering> selected_parts = select_partitions(pids);
-    Tensor centroids = selected_parts->centroids;
-    int64_t nclusters = pids.size(0);
-    int64_t d = centroids.size(1);
-    bool isIP = (mt == faiss::METRIC_INNER_PRODUCT);
-
-    auto pids_accessor = pids.accessor<int64_t, 1>();
-
-    for (int iter = 0; iter < iterations; iter++) {
-        Tensor new_centroids = torch::zeros_like(centroids);
-        Tensor counts = torch::zeros({nclusters}, torch::kLong);
-
-        // #pragma omp parallel
-        {
-            Tensor local_centroids = torch::zeros_like(centroids);
-            Tensor local_counts = torch::zeros({nclusters}, torch::kLong);
-
-            // #pragma omp for nowait
-            for (int64_t i = 0; i < nclusters; i++) {
-                Tensor vecs = selected_parts->vectors[i];
-                if (!vecs.defined() || !vecs.size(0)) continue;
-
-                Tensor dist = isIP
-                    ? -torch::mm(vecs, centroids.t())
-                    : torch::cdist(vecs, centroids);
-=======
->>>>>>> 2d3cb784
 
     if (!partition_ids.defined()) {
         partition_ids = parent_->get_ids();
@@ -502,7 +466,7 @@
     Tensor current_centroids = parent_->get(partition_ids);
     vector<shared_ptr<IndexPartition>> index_partitions(partition_ids.size(0));
     for (int i = 0; i < partition_ids.size(0); i++) {
-        index_partitions[i] = partitions_->partitions_[pids[i]];
+        index_partitions[i] = partition_store_->partitions_[pids[i]];
     }
 
     std::tie(current_centroids, index_partitions) = kmeans_refine_partitions(current_centroids,
@@ -510,26 +474,12 @@
         parent_->metric_,
         iterations);
 
-<<<<<<< HEAD
-        partition_store_->batch_update_entries(
-            pid,
-            new_pids_array.data(),
-            (u_int8_t *) vecs.data_ptr(),
-            ids_acc.data(),
-            vecs.size(0)
-        );
-        if (debug_) {
-            std::cout << "[PartitionManager] refine_partitions: After updating partition "
-                      << pid << ", new size: " << partition_store_->list_size(pid) << std::endl;
-        }
-=======
     // modify centroids
     parent_->modify(partition_ids, current_centroids);
 
     // replace partitions
     for (int i = 0; i < partition_ids.size(0); i++) {
-        partitions_->partitions_[pids[i]] = index_partitions[i];
->>>>>>> 2d3cb784
+        partition_store_->partitions_[pids[i]] = index_partitions[i];
     }
 
     if (debug_) {
@@ -706,7 +656,7 @@
 vector<int64_t> PartitionManager::get_partition_sizes(vector<int64_t> partition_ids) {
     vector<int64_t> partition_sizes;
     for (int64_t partition_id : partition_ids) {
-        partition_sizes.push_back(partitions_->list_size(partition_id));
+        partition_sizes.push_back(partition_store_->list_size(partition_id));
     }
     return partition_sizes;
 }
@@ -737,7 +687,7 @@
 }
 
 int64_t PartitionManager::get_partition_size(int64_t partition_id) {
-    return partitions_->list_size(partition_id);
+    return partition_store_->list_size(partition_id);
 }
 
 
