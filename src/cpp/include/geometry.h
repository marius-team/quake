#ifndef CPP_UTILS_GEOMETRY_H
#define CPP_UTILS_GEOMETRY_H

#include <common.h>
#include <faiss/utils/distances.h>

#define NUM_X_VALUES 1001

#define STOP 1.0e-8
#define TINY 1.0e-30

using torch::Tensor;
using std::vector;

inline double incomplete_beta_table[NUM_X_VALUES];
inline double x_values[NUM_X_VALUES];

inline void subtract_arrays(const float *array_a, const float *array_b, float *result, int dimension) {
    for (int i = 0; i < dimension; i++) {
        result[i] = array_a[i] - array_b[i];
    }
}

inline void add_arrays(const float *array_a, const float *array_b, float *result, int dimension) {
    for (int i = 0; i < dimension; i++) {
        result[i] = array_a[i] + array_b[i];
    }
}

inline void multiply_array_by_constant(const float *array, float constant, float *result, int dimension) {
    for (int i = 0; i < dimension; i++) {
        result[i] = array[i] * constant;
    }
}

inline void divide_array_by_constant(const float *array, float constant, float *result, int dimension) {
    for (int i = 0; i < dimension; i++) {
        result[i] = array[i] / constant;
    }
}

inline float compute_norm(const float *array, int dimension) {
    float sum = 0.0f;
    for (int i = 0; i < dimension; i++) {
        sum += array[i] * array[i];
    }
    return std::sqrt(sum);
}

inline void print_array(const float *array, int dimension) {
    for (int i = 0; i < dimension; i++) {
        std::cout << array[i] << " ";
    }
    std::cout << std::endl << std::endl;
}

<<<<<<< HEAD
inline vector<float> compute_boundary_distances(const Tensor &query, const Tensor &centroids, bool euclidean = true) {
    Tensor nearest_centroid = centroids[0];
=======
inline vector<float> compute_boundary_distances(const Tensor &query, vector<float *> centroids, bool euclidean = true) {

    auto start = std::chrono::high_resolution_clock::now();
>>>>>>> 2d3cb784
    int dimension = query.size(0);

    std::vector<float> boundary_distances(centroids.size(), -1.0f);

    const float *query_ptr = query.data_ptr<float>();
    const float *nearest_centroid_ptr = centroids[0];

    vector<float> line_vector(dimension);
    vector<float> midpoint(dimension);
<<<<<<< HEAD
    vector<float> projection(dimension);
    vector<float> residual(dimension);

    // used for euclidean distance
    if (euclidean) {
        subtract_arrays(query_ptr, nearest_centroid_ptr, residual.data(), dimension);
        for (int j = 1; j < centroids.size(0); j++) {
            subtract_arrays(centroids_ptr + (dimension * j), nearest_centroid_ptr, line_vector.data(), dimension);
            divide_array_by_constant(line_vector.data(), 2.0f, midpoint.data(), dimension);

            float norm = std::sqrt(faiss::fvec_inner_product(line_vector.data(), line_vector.data(), dimension));
            divide_array_by_constant(line_vector.data(), norm, line_vector.data(), dimension);

            float projected_distance = faiss::fvec_inner_product(residual.data(), line_vector.data(), dimension);
            multiply_array_by_constant(line_vector.data(), projected_distance, projection.data(), dimension);

            float distance_to_boundary_squared = faiss::fvec_L2sqr(midpoint.data(), projection.data(), dimension);
            boundary_distances[j] = std::sqrt(distance_to_boundary_squared);
=======
    vector<float> residual(dimension);

    auto end = std::chrono::high_resolution_clock::now();

    // used for euclidean distance
    if (euclidean) {
        // Compute residual: r = q - c0.
        faiss::fvec_sub(dimension, query_ptr, nearest_centroid_ptr, residual.data());

        // For each centroid j (starting at index 1).
        for (int j = 1; j < centroids.size(); j++) {
            // Compute v = c_j - c0.
            const float* c_j = centroids[j];
            faiss::fvec_sub(dimension, c_j, nearest_centroid_ptr, line_vector.data());

            // Compute squared norm: A2 = ||v||^2.
            float A2 = faiss::fvec_inner_product(line_vector.data(), line_vector.data(), dimension);
            float A = std::sqrt(A2);  // Guaranteed nonzero.

            // Compute dot product: dot = <r, v>.
            float dot_val = faiss::fvec_inner_product(residual.data(), line_vector.data(), dimension);

            // Instead of computing dot_val/A and 0.5*A separately,
            // we compute: d = |dot_val - 0.5 * A2| / A.
            float d = std::fabs(dot_val - 0.5f * A2) / A;
            boundary_distances[j] = d;
>>>>>>> 2d3cb784
        }
    } else {

    }

    return boundary_distances;
}

inline double incomplete_beta(double a, double b, double x) {
    if (x < 0.0 || x > 1.0) return 1.0 / 0.0;

    /*The continued fraction converges nicely for x < (a+1)/(a+b+2)*/
    if (x > (a + 1.0) / (a + b + 2.0)) {
        return (1.0 - incomplete_beta(b, a, 1.0 - x)); /*Use the fact that beta is symmetrical.*/
    }

    /*Find the first part before the continued fraction.*/
    const double lbeta_ab = lgamma(a) + lgamma(b) - lgamma(a + b);
    const double front = exp(log(x) * a + log(1.0 - x) * b - lbeta_ab) / a;

    /*Use Lentz's algorithm to evaluate the continued fraction.*/
    double f = 1.0, c = 1.0, d = 0.0;

    int i, m;
    for (i = 0; i <= 200; ++i) {
        m = i / 2;

        double numerator;
        if (i == 0) {
            numerator = 1.0; /*First numerator is 1.0.*/
        } else if (i % 2 == 0) {
            numerator = (m * (b - m) * x) / ((a + 2.0 * m - 1.0) * (a + 2.0 * m)); /*Even term.*/
        } else {
            numerator = -((a + m) * (a + b + m) * x) / ((a + 2.0 * m) * (a + 2.0 * m + 1)); /*Odd term.*/
        }

        /*Do an iteration of Lentz's algorithm.*/
        d = 1.0 + numerator * d;
        if (fabs(d) < TINY) d = TINY;
        d = 1.0 / d;

        c = 1.0 + numerator / c;
        if (fabs(c) < TINY) c = TINY;

        const double cd = c * d;
        f *= cd;

        /*Check for stop.*/
        if (fabs(1.0 - cd) < STOP) {
            return front * (f - 1.0);
        }
    }

    return 1.0 / 0.0; /*Needed more loops, did not converge.*/
}

inline void initialize_incomplete_beta_table(int d) {
    // Initialize x_values
    double dx = 1.0 / (NUM_X_VALUES - 1);
    for (int i = 0; i < NUM_X_VALUES; i++) {
        x_values[i] = i * dx;
    }

    // Calculate parameters a and b for the incomplete beta function
    double a = (d + 1.0) / 2.0;
    double b = 0.5;

    // Precompute incomplete_beta_table
    for (int i = 0; i < NUM_X_VALUES; i++) {
        double x = x_values[i];
        incomplete_beta_table[i] = incomplete_beta(a, b, x);
    }
}

inline double incomplete_beta_lookup(double x, int d) {
    static bool incomplete_beta_table_initialized = false;
    if (!incomplete_beta_table_initialized) {
        initialize_incomplete_beta_table(d);
        incomplete_beta_table_initialized = true;
    }

    // Ensure x is within [0, 1]
    x = std::max(0.0, std::min(1.0, x));

    // Calculate index in the lookup table
    double scaled_x = x * (NUM_X_VALUES - 1);
    int x_index = static_cast<int>(scaled_x);

    // Prevent out of bounds
    x_index = std::max(0, std::min(NUM_X_VALUES - 2, x_index));

    // Option 1: Perform linear interpolation between the two nearest points
    double y1 = incomplete_beta_table[x_index];
    double y2 = incomplete_beta_table[x_index + 1];

    double dx = 1.0 / (NUM_X_VALUES - 1);
    double x1 = x_index * dx;

    double y = y1 + (x - x1) * (y2 - y1) / dx;

    return y;

    // Option 2: Perform nearest neighbor interpolation
    // return incomplete_beta_table[x_index];
}

inline double log_hypersphere_volume(double radius, int dimension) {
    double term1 = (dimension / 2.0) * std::log(M_PI);
    double term2 = std::lgamma(dimension / 2.0 + 1.0);
    double term3 = dimension * std::log(radius);
    double log_volume = term1 - term2 + term3;
    return log_volume;
}

inline double hypersphere_surface_area(double radius, int d) {
    return 2 * std::pow(M_PI, d / 2.0) * std::pow(radius, d - 1) / std::tgamma(d / 2.0);
}

inline double compute_partial_cap_volume(double radius, double theta_min, double theta_max, int d) {
    // Compute the volume of a hyperspherical cap between angles theta_min and theta_max
    if (theta_min < 0 || theta_max > M_PI) {
        throw std::invalid_argument("Theta values out of bounds.");
    }

    double cap_volume = 0.0;

    // Using the regularized incomplete beta function
    double sin2_theta_min = std::sin(theta_min) * std::sin(theta_min);
    double sin2_theta_max = std::sin(theta_max) * std::sin(theta_max);

    double I_min = incomplete_beta((d - 1.0) / 2.0, 0.5, sin2_theta_min);
    double I_max = incomplete_beta((d - 1.0) / 2.0, 0.5, sin2_theta_max);

    double surface_area = hypersphere_surface_area(radius, d);
    cap_volume = surface_area * (I_max - I_min);

    return cap_volume;
}


inline double log_hyperspherical_cap_volume(double radius, double boundary_distance, int d, bool ratio = true,
                                            bool use_precomputed = true, bool euclidean = true) {
    double h = radius - boundary_distance;

    // Ensure h is within valid range
    h = std::max(0.0, std::min(2 * radius, h));

    if (euclidean) {
        double x = std::sqrt((2 * radius * h - h * h) / (radius * radius));
        // use precomputed incomplete beta function
        double inc_beta;
        if (use_precomputed) {
            inc_beta = incomplete_beta_lookup(x, d);
        } else {
            inc_beta = incomplete_beta((d + 1.0) / 2.0, 0.5, x);
        }

        if (inc_beta <= 0.0 || std::isnan(inc_beta) || std::isinf(inc_beta)) {
            std::cerr << "Invalid incomplete beta value: " << inc_beta << std::endl;
            return -std::numeric_limits<double>::infinity();
        }

        double log_inc_beta = std::log(inc_beta);
        double log_cap_volume;
        if (!ratio) {
            double log_sphere_volume = log_hypersphere_volume(radius, d);
            log_cap_volume = std::log(0.5) + log_inc_beta + log_sphere_volume;
        } else {
            log_cap_volume = std::log(0.5) + log_inc_beta;
        }

        return log_cap_volume;
    } else {
        // use intersection of spherical caps
        if (ratio != true) {
            throw std::invalid_argument("Ratio must be true for dot product distance");
        }

        // v_i = (1/2) * [ I( sin^2(phi/2); d/2, 1/2 ) - I( sin^2(theta_i/2); d/2, 1/2 ) ]

        double log_inc_beta = std::log(incomplete_beta((d - 1) / 2.0, 0.5, std::sin(radius / 2.0) * std::sin(radius / 2.0)));
        double log_inc_beta_boundary = std::log(incomplete_beta((d - 1) / 2.0, 0.5, std::sin(boundary_distance / 2.0) * std::sin(boundary_distance / 2.0)));
        double log_cap_volume = std::log(0.5) + log_inc_beta - log_inc_beta_boundary;
        return log_cap_volume;
        // compute volume of the intersection of two spherical caps (from the paper: concise formulas for the volume of hyperspherical caps)


    }
}

inline vector<float> compute_intersection_volume(const Tensor &boundary_distances, float query_radius, int dimension,
                                                 bool use_precomputed = true) {
    auto boundary_distances_ptr = boundary_distances.data_ptr<float>();
    int num_partitions = boundary_distances.size(0);
    std::vector<float> partition_volumes(num_partitions, 0.0f);

    for (int j = 0; j < num_partitions; j++) {
        float boundary_distance = boundary_distances_ptr[j];

        if (boundary_distance >= query_radius) {
            partition_volumes[j] = -1e8;
            continue;
        }

        double volume_ratio = log_hyperspherical_cap_volume(query_radius, boundary_distance, dimension, false,
                                                            use_precomputed);

        partition_volumes[j] = volume_ratio;
    }

    return partition_volumes;
}

inline Tensor compute_variance_in_direction_of_query(Tensor query, Tensor centroids, Tensor variance) {
    int dimension = query.size(0);
    int num_partitions = centroids.size(0);
    auto query_ptr = query.data_ptr<float>();
    auto centroids_ptr = centroids.data_ptr<float>();
    auto variance_ptr = variance.data_ptr<float>();

    std::vector<float> variances(num_partitions, 0.0f);

    for (int j = 0; j < num_partitions; j++) {
        float *centroid = centroids_ptr + j * dimension;
        float *variance = variance_ptr + j * dimension;

        float *query_minus_centroid = new float[dimension];
        subtract_arrays(query_ptr, centroid, query_minus_centroid, dimension);

        float dot_product = faiss::fvec_inner_product(query_minus_centroid, query_minus_centroid, dimension);

        variances[j] = dot_product;
        delete[] query_minus_centroid;
    }

    return torch::tensor(variances).clone();
}

inline vector<float> compute_recall_profile(vector<float> boundary_distances, float query_radius, int dimension,
<<<<<<< HEAD
                                     const Tensor &partition_sizes = {}, bool use_precomputed = true,
=======
                                     vector<int64_t> partition_sizes = {}, bool use_precomputed = true,
>>>>>>> 2d3cb784
                                     bool euclidean = true) {

    // boundary_distances shape is (num_partitions,) and num_partitions must be greater than 1
    if (boundary_distances.size() < 2) {
        throw std::runtime_error("Boundary distances must have at least 2 partitions to create an estimate.");
    }

    int num_partitions = boundary_distances.size();
    vector<float> partition_probabilities(num_partitions, 0.0f);

    double total_volume = 0.0;
    bool weigh_using_partition_sizes = partition_sizes.size() == num_partitions;

    for (int j = 1; j < num_partitions; j++) {
        float boundary_distance = boundary_distances[j];

        if (boundary_distance >= query_radius) {
            partition_probabilities[j] = 0.0;
            continue;
        }

        double volume_ratio = std::exp(
            log_hyperspherical_cap_volume(query_radius,
                boundary_distance,
                dimension,
                true,
                use_precomputed,
                euclidean));
        partition_probabilities[j] = (volume_ratio > 0.0) ? volume_ratio : 0.0;
    }

    // TODO: Implement a better way to compute the probabilities for the first partition. This heuristic works well on tested datasets.
    partition_probabilities[0] = 2.0 * partition_probabilities[1];
    // partition_probabilities[0] = 1 - partition_probabilities[1];

<<<<<<< HEAD
    // Ensure the probabilities sum to 1

=======
    // if (weigh_using_partition_sizes) {
    //     for (int j = 0; j < num_partitions; j++) {
    //         partition_probabilities[j] *= partition_sizes[j];
    //     }
    // }

    // Ensure the probabilities sum to 1
>>>>>>> 2d3cb784
    double sum_probabilities = 0.0;
    for (int j = 0; j < num_partitions; j++) {
        sum_probabilities += partition_probabilities[j];
    }
    if (sum_probabilities > 0.0f) {
        for (int j = 0; j < num_partitions; j++) {
            partition_probabilities[j] /= sum_probabilities;
        }
    } else {
        for (int j = 0; j < num_partitions; j++) {
            partition_probabilities[j] = 1.0 / num_partitions;
        }
    }

    // Compute the recall profile
    // Tensor recall_profile = torch::cumsum(probabilities_tensor, 0);

    return partition_probabilities;
}

inline float compute_intersection_volume_one(float boundary_distance, float query_radius, int dimension) {
    if (boundary_distance >= query_radius) {
        return -1e8;
    }

    double volume_ratio = log_hyperspherical_cap_volume(query_radius, boundary_distance, dimension, true);

    return volume_ratio;
}

inline Tensor estimate_overlap(const Tensor &new_centroid, const Tensor &old_centroid, const Tensor &nbr_centroids) {
    Tensor residual = new_centroid - old_centroid;
    int dimension = new_centroid.size(0);

    vector<float> old_boundary_distance(nbr_centroids.size(0), -1.0f);
    vector<float> new_boundary_distance(nbr_centroids.size(0), -1.0f);

    const float *residual_ptr = residual.data_ptr<float>();
    const float *new_centroid_ptr = new_centroid.data_ptr<float>();
    const float *old_centroid_ptr = old_centroid.data_ptr<float>();
    const float *nbr_centroids_ptr = nbr_centroids.data_ptr<float>();

    std::vector<float> line_vector(dimension);
    std::vector<float> midpoint(dimension);
    std::vector<float> projection(dimension);

    // compute distance to old boundary
    for (int j = 0; j < nbr_centroids.size(0); j++) {
        subtract_arrays(nbr_centroids_ptr + (dimension * j), old_centroid_ptr, line_vector.data(), dimension);
        divide_array_by_constant(line_vector.data(), 2.0f, midpoint.data(), dimension);
        float norm = faiss::fvec_inner_product(midpoint.data(), midpoint.data(), dimension);
        norm = std::sqrt(norm);
        old_boundary_distance[j] = norm;
    }

    // compute distance to new boundary
    for (int j = 0; j < nbr_centroids.size(0); j++) {
        subtract_arrays(nbr_centroids_ptr + (dimension * j), new_centroid_ptr, line_vector.data(), dimension);
        divide_array_by_constant(line_vector.data(), 2.0f, midpoint.data(), dimension);
        float norm = faiss::fvec_inner_product(midpoint.data(), midpoint.data(), dimension);
        norm = std::sqrt(norm);
        new_boundary_distance[j] = norm;
    }

    Tensor overlap_ratio = torch::empty({nbr_centroids.size(0)}, torch::kFloat32);

    // for each neighbor, compute the hyperspherical cap volume, where the radius of the sphere is the distance to new boundary
    // and the old boundary distance gives the height of the cap
    float mean_new_boundary_distance = 0.0f;
    float mean_old_boundary_distance = 0.0f;
    for (int j = 0; j < nbr_centroids.size(0); j++) {
        mean_new_boundary_distance += new_boundary_distance[j];
        mean_old_boundary_distance += old_boundary_distance[j];
    }
    mean_new_boundary_distance /= nbr_centroids.size(0);
    mean_old_boundary_distance /= nbr_centroids.size(0);

    for (int j = 0; j < nbr_centroids.size(0); j++) {
        overlap_ratio[j] = abs(new_boundary_distance[j] - old_boundary_distance[j]) / mean_old_boundary_distance;
    }

    return overlap_ratio;
}

#endif // CPP_UTILS_GEOMETRY_H<|MERGE_RESOLUTION|>--- conflicted
+++ resolved
@@ -54,14 +54,9 @@
     std::cout << std::endl << std::endl;
 }
 
-<<<<<<< HEAD
-inline vector<float> compute_boundary_distances(const Tensor &query, const Tensor &centroids, bool euclidean = true) {
-    Tensor nearest_centroid = centroids[0];
-=======
 inline vector<float> compute_boundary_distances(const Tensor &query, vector<float *> centroids, bool euclidean = true) {
 
     auto start = std::chrono::high_resolution_clock::now();
->>>>>>> 2d3cb784
     int dimension = query.size(0);
 
     std::vector<float> boundary_distances(centroids.size(), -1.0f);
@@ -71,26 +66,6 @@
 
     vector<float> line_vector(dimension);
     vector<float> midpoint(dimension);
-<<<<<<< HEAD
-    vector<float> projection(dimension);
-    vector<float> residual(dimension);
-
-    // used for euclidean distance
-    if (euclidean) {
-        subtract_arrays(query_ptr, nearest_centroid_ptr, residual.data(), dimension);
-        for (int j = 1; j < centroids.size(0); j++) {
-            subtract_arrays(centroids_ptr + (dimension * j), nearest_centroid_ptr, line_vector.data(), dimension);
-            divide_array_by_constant(line_vector.data(), 2.0f, midpoint.data(), dimension);
-
-            float norm = std::sqrt(faiss::fvec_inner_product(line_vector.data(), line_vector.data(), dimension));
-            divide_array_by_constant(line_vector.data(), norm, line_vector.data(), dimension);
-
-            float projected_distance = faiss::fvec_inner_product(residual.data(), line_vector.data(), dimension);
-            multiply_array_by_constant(line_vector.data(), projected_distance, projection.data(), dimension);
-
-            float distance_to_boundary_squared = faiss::fvec_L2sqr(midpoint.data(), projection.data(), dimension);
-            boundary_distances[j] = std::sqrt(distance_to_boundary_squared);
-=======
     vector<float> residual(dimension);
 
     auto end = std::chrono::high_resolution_clock::now();
@@ -117,10 +92,21 @@
             // we compute: d = |dot_val - 0.5 * A2| / A.
             float d = std::fabs(dot_val - 0.5f * A2) / A;
             boundary_distances[j] = d;
->>>>>>> 2d3cb784
         }
     } else {
-
+        // for dot product distance
+        float residual_angle = faiss::fvec_inner_product(query_ptr, nearest_centroid_ptr, dimension);
+        for (int j = 1; j < centroids.size(); j++) {
+            // get angle of the bisector using dot product
+            subtract_arrays(centroids[j], nearest_centroid_ptr, line_vector.data(), dimension);
+            divide_array_by_constant(line_vector.data(), 2.0f, midpoint.data(), dimension);
+            add_arrays(nearest_centroid_ptr, midpoint.data(), midpoint.data(), dimension);
+            float norm = faiss::fvec_inner_product(midpoint.data(), midpoint.data(), dimension);
+            norm = std::sqrt(norm);
+            divide_array_by_constant(midpoint.data(), norm, midpoint.data(), dimension);
+            float boundary_angle = faiss::fvec_inner_product(query_ptr, midpoint.data(), dimension);
+            boundary_distances[j] = std::acos(boundary_angle);
+        }
     }
 
     return boundary_distances;
@@ -357,11 +343,7 @@
 }
 
 inline vector<float> compute_recall_profile(vector<float> boundary_distances, float query_radius, int dimension,
-<<<<<<< HEAD
-                                     const Tensor &partition_sizes = {}, bool use_precomputed = true,
-=======
                                      vector<int64_t> partition_sizes = {}, bool use_precomputed = true,
->>>>>>> 2d3cb784
                                      bool euclidean = true) {
 
     // boundary_distances shape is (num_partitions,) and num_partitions must be greater than 1
@@ -397,10 +379,6 @@
     partition_probabilities[0] = 2.0 * partition_probabilities[1];
     // partition_probabilities[0] = 1 - partition_probabilities[1];
 
-<<<<<<< HEAD
-    // Ensure the probabilities sum to 1
-
-=======
     // if (weigh_using_partition_sizes) {
     //     for (int j = 0; j < num_partitions; j++) {
     //         partition_probabilities[j] *= partition_sizes[j];
@@ -408,7 +386,6 @@
     // }
 
     // Ensure the probabilities sum to 1
->>>>>>> 2d3cb784
     double sum_probabilities = 0.0;
     for (int j = 0; j < num_partitions; j++) {
         sum_probabilities += partition_probabilities[j];
