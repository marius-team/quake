try:
    import torch
<<<<<<< HEAD

    """
    Quake Python API
    
    This module provides the Python bindings for the Quake dynamic index.
    """
    from _bindings import *

except ModuleNotFoundError:
=======
    from ._bindings import *
except ModuleNotFoundError as e:
    print(e)
>>>>>>> 3597fa3a
    print("Bindings not installed")<|MERGE_RESOLUTION|>--- conflicted
+++ resolved
@@ -1,18 +1,13 @@
 try:
     import torch
-<<<<<<< HEAD
 
     """
     Quake Python API
     
     This module provides the Python bindings for the Quake dynamic index.
     """
-    from _bindings import *
+    from ._bindings import *
 
-except ModuleNotFoundError:
-=======
-    from ._bindings import *
 except ModuleNotFoundError as e:
     print(e)
->>>>>>> 3597fa3a
     print("Bindings not installed")