name: Build and Test

on:
  push:
    branches: [ main ]
  pull_request:
<<<<<<< HEAD
    branches:
      - main
      - attribute_filter

env:
  BUILD_TYPE: Debug
=======
    branches: [ main ]
>>>>>>> bfa03212

jobs:
  setup-container:
    uses: ./.github/workflows/container_setup.yaml

  build_and_test:
    needs: setup-container
    runs-on: ubuntu-latest
    container:
      image: ${{ needs.setup-container.outputs.container_image }}
    steps:
      - name: Checkout Repository
        uses: actions/checkout@v4

      - name: Build C++
        run: |
          git config --global --add safe.directory '*'
          eval "$(conda shell.bash hook)"
          conda activate quake-env
          mkdir -p build
          cd build
          cmake -DCMAKE_BUILD_TYPE=${{ env.BUILD_TYPE }} \
                -DQUAKE_USE_NUMA=OFF \
                -DQUAKE_ENABLE_GPU=OFF \
                -DBUILD_TESTS=ON \
                -DQUAKE_USE_AVX512=OFF \
                ../
          make bindings -j2
          make quake_tests -j2

      - name: Run C++ Tests
        shell: bash
        run: |
          ./build/test/cpp/quake_tests

      - name: Run Python Tests
        shell: bash
        run: |
          git config --global --add safe.directory '*'
          eval "$(conda shell.bash hook)"
          conda activate quake-env
          pip install --no-use-pep517 .
          pip install pytest
          python -m pytest test/python<|MERGE_RESOLUTION|>--- conflicted
+++ resolved
@@ -4,16 +4,7 @@
   push:
     branches: [ main ]
   pull_request:
-<<<<<<< HEAD
-    branches:
-      - main
-      - attribute_filter
-
-env:
-  BUILD_TYPE: Debug
-=======
-    branches: [ main ]
->>>>>>> bfa03212
+    branches: [ main, attribute_filter]
 
 jobs:
   setup-container:
