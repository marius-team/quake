--- conflicted
+++ resolved
@@ -111,14 +111,8 @@
         auto build_params = std::make_shared<IndexBuildParams>();
         build_params->nlist = 1;      // flat index
         build_params->metric = "l2";
-        // Use as many workers as hardware concurrency
-<<<<<<< HEAD
-        build_params->num_workers = std::thread::hardware_concurrency();
-        index_->build(data_, ids_, build_params, attributes_table_);
-=======
         build_params->num_workers = N_WORKERS;
-        index_->build(data_, ids_, build_params);
->>>>>>> bfa03212
+        index_->build(data_, ids_, build_params,attributes_table_);
     }
 };
 
@@ -159,14 +153,8 @@
         build_params->nlist = N_LIST;     // IVF index
         build_params->metric = "l2";
         build_params->niter = 3;
-<<<<<<< HEAD
-        // Use as many workers as hardware concurrency
-        build_params->num_workers = std::thread::hardware_concurrency();
-        index_->build(data_, ids_, build_params, attributes_table_);
-=======
         build_params->num_workers = N_WORKERS;
-        index_->build(data_, ids_, build_params);
->>>>>>> bfa03212
+        index_->build(data_, ids_, build_params,attributes_table_);
     }
 };
 
